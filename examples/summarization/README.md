--- conflicted
+++ resolved
@@ -1,13 +1,5 @@
 # Summarization
 
-<<<<<<< HEAD
-We benchmark summarization task on Multi-News dataset with pretrained BART-base from Huggingface.
-
-| Task | rouge-1 | rouge-2 | rouge-l | 
-| --- | --- | --- | --- |
-| Multi-News | 46.80 | 17.93 | 43.01 |
-| XSum | 42.49 | 19.52 | 34.37 |
-=======
 We benchmark summarization task on Multi-News and XSum datasets.
 
 | Task | Model | rouge-1 | rouge-2 | rouge-l | 
@@ -15,7 +7,6 @@
 | Multi-News | transformer-base | 37.99 | 7.97 | 34.33 |
 | Multi-News | bart-base | 46.80 | 17.93 | 43.01 |
 | XSum | bart-base | 42.49 | 19.52 | 34.37 |
->>>>>>> 69dc4b98
 
 ## Dependency
 
